--- conflicted
+++ resolved
@@ -1,12 +1,9 @@
 package main
 
 import (
-<<<<<<< HEAD
 	"bytes"
+	"fmt"
 	"image/png"
-=======
-	"fmt"
->>>>>>> 4fa47e92
 	"net/http"
 	"strings"
 	"sync"
@@ -40,20 +37,11 @@
 	db      *sqlx.DB
 	builder sq.StatementBuilderType
 
-<<<<<<< HEAD
-	summarizer     Summarizer
-	threadAnswerer ThreadAnswerer
-	imageGenerator ImageGenerator
-=======
-	summarizer Summarizer
-}
-
-type Summarizer interface {
-	SummarizeThread(thread string) (string, error)
-	AnswerQuestionOnThread(thread, question string) (string, error)
-	ThreadConversation(thread string, posts []string) (string, error)
-	SelectEmoji(message string) (string, error)
->>>>>>> 4fa47e92
+	summarizer           Summarizer
+	threadAnswerer       ThreadAnswerer
+	imageGenerator       ImageGenerator
+	threadConversationer ThreadConversationer
+	emojiSelector        EmojiSelector
 }
 
 func (p *Plugin) OnActivate() error {
@@ -101,6 +89,20 @@
 		p.threadAnswerer = openAI
 	case "mattermostai":
 		p.threadAnswerer = mattermostAI
+	}
+
+	switch p.getConfiguration().ThreadConversationer {
+	case "openai":
+		p.threadConversationer = openAI
+	case "mattermostai":
+		p.threadConversationer = mattermostAI
+	}
+
+	switch p.getConfiguration().EmojiSelector {
+	case "openai":
+		p.emojiSelector = openAI
+	case "mattermostai":
+		p.emojiSelector = mattermostAI
 	}
 
 	switch p.getConfiguration().ImageGenerator {
@@ -179,7 +181,7 @@
 		posts = append(posts, post.Message)
 	}
 
-	nextAnswer, err := p.summarizer.ThreadConversation(originalThread, posts)
+	nextAnswer, err := p.threadConversationer.ThreadConversation(originalThread, posts)
 	if err != nil {
 		return "", err
 	}
@@ -249,7 +251,7 @@
 		}
 	}
 
-	emojiName, err := p.summarizer.SelectEmoji(post.Message)
+	emojiName, err := p.emojiSelector.SelectEmoji(post.Message)
 	if err != nil {
 		c.AbortWithError(http.StatusInternalServerError, err)
 		return
